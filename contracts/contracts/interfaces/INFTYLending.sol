--- conflicted
+++ resolved
@@ -65,19 +65,7 @@
      * @notice Struct used to store liquidity shops on this contract
      *
      * @param erc20 The ERC20 address allowed for loans belonging to this liquidity shop
-<<<<<<< HEAD
-     * @param nftCollection The address of the collection accepted as collateral
-     * @param nftCollectionIsErc1155 Whether the NFT collection is an ERC1155 contract or ERC721 contract
      * @param balance The balance of this shop
-     * @param maxAmount The max loan amount allowed for this collection
-     * @param minAmount The max loan amount allowed for this collection
-     * @param maxInterest interest set for the shop, used for loan duration A
-     * @param minInterest interest set for the shop, used for loan duration B
-     * @param maxDuration interest set for the shop, used for loan duration C
-     * @param minDuration interest set for the shop, used for loan duration C
-=======
-     * @param balance The balance of this shop
->>>>>>> 8fd12075
      * @param status The status of this liquidity shop. When first created it becomes active,
      * the owner can freeze it, in which case no more loans will be accepted
      * @param name Liquidity shop name
@@ -86,15 +74,6 @@
         string name;
         address erc20;
         uint256 balance;
-<<<<<<< HEAD
-        uint256 minAmount;
-        uint256 maxAmount;
-        uint256 minInterest;
-        uint256 maxInterest;
-        uint256 minDuration;
-        uint256 maxDuration;
-=======
->>>>>>> 8fd12075
         LiquidityShopStatus status;
         mapping(address => LoanConfig) loanConfigs;
     }
@@ -103,29 +82,11 @@
         string calldata _name,
         address _erc20,
         uint256 _liquidityAmount,
-<<<<<<< HEAD
-        uint256 _minAmount,
-        uint256 _maxAmount,
-        uint256 _minInterest,
-        uint256 _maxInterest,
-        uint256 _minDuration,
-        uint256 _maxDuration
-=======
         LoanConfig[] calldata _loanConfigs
->>>>>>> 8fd12075
     ) external;
 
     function updateLiquidityShopName(
         uint256 _id,
-<<<<<<< HEAD
-        string calldata _name,
-        uint256 _minAmount,
-        uint256 _maxAmount,
-        uint256 _minInterest,
-        uint256 _maxInterest,
-        uint256 _minDuration,
-        uint256 _maxDuration
-=======
         string calldata _name
     ) external;
 
@@ -133,7 +94,6 @@
         uint256 _shopId,
         address _nftCollection,
         LoanConfig calldata _loanConfig
->>>>>>> 8fd12075
     ) external;
 
     function removeLoanConfig(uint256 _shopId, address _nftCollection) external;
