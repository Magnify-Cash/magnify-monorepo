import { useState } from "react";
import { PopupTokenList, PopupTransaction } from "@/components";
<<<<<<< HEAD
import { ITokenListItem, INFTListItem } from "@/components/PopupTokenList";
=======
import { ITokenListItem } from "@/components/PopupTokenList";
import { INFTListItem } from "@/components/PopupTokenList";
import {
  useNftyFinanceV1InitializeNewLendingDesk,
  nftyFinanceV1Address,
  useErc20Approve,
} from "@/wagmi-generated";
import { useChainId } from "wagmi";
>>>>>>> 4dc49d0e

interface IConfigForm {
  hiddenInputNft: INFTListItem;
  maxDuration: string;
  maxInterest: string;
  maxOffer: string;
  minDuration: string;
  minInterest: string;
  minOffer: string;
}

export const CreateLendingDesk = (props: any) => {
  const chainId = useChainId();

  // tokenlist state management
  const [token, _setToken] = useState<ITokenListItem | null>();
  const [nftCollection, _setNftCollection] = useState<INFTListItem | null>();
  const [deskConfigs, setDeskConfigs] = useState<Array<IConfigForm>>([]);
  const [deskFundingAmount, setDeskFundingAmount] = useState("");

  const setToken = (e: string) => _setToken(JSON.parse(e));
  const setNftCollection = (e: string) => _setNftCollection(JSON.parse(e));

  // lending desk config submit
  function handleConfigSubmit(e: React.MouseEvent<HTMLButtonElement>) {
    e.preventDefault();
    const form = document.getElementById("configForm") as HTMLFormElement;
    const isValid = form.checkValidity();
    if (!isValid) {
      form.reportValidity();
      return;
    }
    const formData = new FormData(form);
    const formJson: IConfigForm = {} as IConfigForm;
    formData.forEach((value, key) => {
      if (key === "nftCollection" || key === "hiddenInputNft") {
        try {
          formJson[key] = JSON.parse(value as string);
        } catch (error) {
          console.error(`Error parsing JSON for key '${key}':`, error);
        }
      } else {
        formJson[key] = value;
      }
    });
    setDeskConfigs([...deskConfigs, formJson]);
  }

  const { writeAsync: approveErc20 } = useErc20Approve({
    address: token?.token?.address as `0x${string}`,
    args: [nftyFinanceV1Address[chainId], BigInt(deskFundingAmount)],
  });

  const { writeAsync: initializeNewLendingDesk } =
    useNftyFinanceV1InitializeNewLendingDesk({
      args: [
        token?.token?.address as `0x${string}`,
        BigInt(deskFundingAmount),
        deskConfigs.map((config) => ({
          nftCollection: config.hiddenInputNft.nft.address as `0x${string}`,
          nftCollectionIsErc1155: false,
          minAmount: BigInt(config.minOffer),
          maxAmount: BigInt(config.maxOffer),
          minDuration: BigInt(config.minDuration),
          maxDuration: BigInt(config.maxDuration),
          minInterest: BigInt(config.minInterest),
          maxInterest: BigInt(config.maxInterest),
        })),
      ],
    });

  // modal submit
  async function handleModalSubmit() {
    console.log("token", token);
    console.log("deskConfigs", deskConfigs);
    console.log("nftCollection", nftCollection);
    console.log("deskFundingAmount", deskFundingAmount);
    console.log("wagmi function with above data.....");
    await approveErc20();
    await initializeNewLendingDesk();
  }

  return (
    <div className="container-md px-3 px-sm-4 px-xl-5">
      {/* Start Content */}
      <div className="row g-3 g-xl-5">
        <div className="col-xl-8">
          <div className="row g-4 g-xl-5">
            <div className="col-6">
              <div className="card border-0 shadow rounded-4 h-100">
                <div className="card-body">
                  <div>
                    <p className="text-primary fw-bold">Choose Currency</p>
                    <div
                      className="form-select w-100 btn btn-secondary"
                      data-bs-toggle="modal"
                      data-bs-target="#tokenModal"
                    >
                      {token ? (
                        <div className="d-flex align-items-center">
                          <img
                            src={token.token.logoURI}
                            alt={`${token.token.name} Logo`}
                            height="20"
                            width="20"
                          />
                          <p className="m-0 ms-1">{token.token.name}</p>
                        </div>
                      ) : (
                        "Choose Currency..."
                      )}
                    </div>
                    <PopupTokenList
                      token
                      urls={["https://tokens.coingecko.com/uniswap/all.json"]}
                      modalId="tokenModal"
                      onClick={setToken}
                    />
                  </div>
                </div>
              </div>
            </div>
          </div>
          <div className="row g-4 g-xl-5 mt-1">
            <div className="col-12">
              <div className="card border-0 shadow rounded-4 h-100">
                <div className="card-body">
                  <form id="configForm">
                    <div>
                      <p className="text-primary fw-bold">
                        Choose Collection(s) & Paramaters
                      </p>
                      <div
                        className="form-select w-100 btn btn-secondary"
                        data-bs-toggle="modal"
                        data-bs-target="#nftModal"
                      >
                        {nftCollection ? (
                          <div className="d-flex align-items-center">
                            <img
                              src={nftCollection.nft.logoURI}
                              alt={`${nftCollection.nft.name} Logo`}
                              height="20"
                              width="20"
                            />
                            <p className="m-0 ms-1">{nftCollection.nft.name}</p>
                          </div>
                        ) : (
                          "Choose NFT Collection..."
                        )}
                      </div>
                      <PopupTokenList
                        nft
                        urls={[
                          "https://raw.githubusercontent.com/NFTYLabs/nft-lists/master/test/schema/bigexample.nftlist.json",
                        ]}
                        modalId="nftModal"
                        onClick={setNftCollection}
                      />
                    </div>
                    <div className="row mt-4">
                      <h6>Loan Value</h6>
                      <div className="col-6 border border-primary rounded">
                        <p className="text-center">Min Offer</p>
                        <div className="d-flex justify-content-around align-items-center mb-2">
                          <span className="btn btn-secondary">-</span>
                          <input
                            min="0"
                            name="minOffer"
                            type="number"
                            className="form-control w-50"
                          />
                          <span className="btn btn-secondary">+</span>
                        </div>
                        <div className="d-flex justify-content-center">
                          Currency
                        </div>
                      </div>
                      <div className="col-6 border border-primary rounded">
                        <p className="text-center">Max Offer</p>
                        <div className="d-flex justify-content-around align-items-center mb-2">
                          <span className="btn btn-secondary">-</span>
                          <input
                            min="0"
                            name="maxOffer"
                            type="number"
                            className="form-control w-50"
                          />
                          <span className="btn btn-secondary">+</span>
                        </div>
                        <div className="d-flex justify-content-center">
                          Currency
                        </div>
                      </div>
                    </div>
                    <div className="row mt-4">
                      <h6>Loan Duration</h6>
                      <div className="col-6 border border-primary rounded">
                        <p className="text-center">Min Duration</p>
                        <div className="d-flex justify-content-around align-items-center mb-2">
                          <span className="btn btn-secondary">-</span>
                          <input
                            min="0"
                            name="minDuration"
                            type="number"
                            className="form-control w-50"
                          />
                          <span className="btn btn-secondary">+</span>
                        </div>
                        <div className="d-flex justify-content-center">
                          Days
                        </div>
                      </div>
                      <div className="col-6 border border-primary rounded">
                        <p className="text-center">Max Duration</p>
                        <div className="d-flex justify-content-around align-items-center mb-2">
                          <span className="btn btn-secondary">-</span>
                          <input
                            min="0"
                            name="maxDuration"
                            type="number"
                            className="form-control w-50"
                          />
                          <span className="btn btn-secondary">+</span>
                        </div>
                        <div className="d-flex justify-content-center">
                          Days
                        </div>
                      </div>
                    </div>
                    <div className="row mt-4">
                      <h6>Loan Interest Rate</h6>
                      <div className="col-6 border border-primary rounded">
                        <p className="text-center">Min Interest Rate</p>
                        <div className="d-flex justify-content-around align-items-center mb-2">
                          <span className="btn btn-secondary">-</span>
                          <input
                            min="0"
                            name="minInterest"
                            type="number"
                            className="form-control w-50"
                          />
                          <span className="btn btn-secondary">+</span>
                        </div>
                        <div className="d-flex justify-content-center">
                          Percent (%)
                        </div>
                      </div>
                      <div className="col-6 border border-primary rounded">
                        <p className="text-center">Max Interest Rate</p>
                        <div className="d-flex justify-content-around align-items-center mb-2">
                          <span className="btn btn-secondary">-</span>
                          <input
                            min="0"
                            name="maxInterest"
                            type="number"
                            className="form-control w-50"
                          />
                          <span className="btn btn-secondary">+</span>
                        </div>
                        <div className="d-flex justify-content-center">
                          Percent (%)
                        </div>
                      </div>
                    </div>
                    <div className="row">
                      <button
                        disabled={!nftCollection}
                        className="btn btn-primary ms-auto col-4"
                        onClick={(e) => handleConfigSubmit(e)}
                      >
                        Add to Desk
                      </button>
                    </div>
                  </form>
                </div>
              </div>
            </div>
          </div>
        </div>
        <div className="col-xl-4">
          <div className="card border-0 shadow rounded-4 h-100">
            <div className="card-body">
              <h6 className="mb-4">Lending Desk Details</h6>
              {token ? (
                <div>
                  <p>Currency Type</p>
                  <div className="d-flex align-items-center">
                    <img
                      src={token.token.logoURI}
                      alt={`${token.token.name} Logo`}
                      height="20"
                      width="20"
                    />
                    <p className="m-0 ms-1">{token.token.name}</p>
                  </div>
                  <hr />
                  {deskConfigs.map((config, index) => {
                    console.log(config);
                    return (
                      <div key={index}>
                        <p>Collection {index}</p>
                        <div className="d-flex align-items-center">
                          <img
                            src={config.hiddenInputNft.nft?.logoURI}
                            alt={`${config.hiddenInputNft.nft.name} Logo`}
                            height="20"
                            width="20"
                          />
                          <p className="m-0 ms-1">
                            {config.hiddenInputNft.nft.name}
                          </p>
                        </div>
                      </div>
                    );
                  })}
                </div>
              ) : (
                <div>
                  <img
                    height="200"
                    width="100%"
                    src="/theme/images/thinking_guy.svg"
                    alt="Thinking..."
                  />
                  <p className="text-center">
                    Start customizing to see details...
                  </p>
                </div>
              )}
            </div>
          </div>
          <div className="d-flex mb-2 mt-2">
            <PopupTransaction
              btnClass="btn btn-primary btn-lg mt-2 mb-4 ms-auto"
              btnText="Finalize Lending Desk"
              modalId="txModal"
              modalBtnText="Launch Lending Desk"
              modalFunc={() => handleModalSubmit()}
              modalTitle="Confirm Lending Desk"
              modalContent={
                <div>
                  <p>Loan Details</p>
                  <div className="d-flex flex-column">
                    <div className="mb-2">
                      <small className="m-0">Currency Type</small>
                      <div className="d-flex">
                        <img
                          src={token?.token.logoURI}
                          alt={`${token?.token.name} Logo`}
                          height="20"
                          width="20"
                        />
                        <p className="m-0 ms-1">{token?.token.name}</p>
                      </div>
                    </div>
                    {deskConfigs.map((config, index) => {
                      return (
                        <div key={index} className="col-12 my-2">
                          <small className="m-0">Collection {index + 1}</small>
                          <div className="d-flex align-items-center">
                            <img
                              src={config?.hiddenInputNft.nft?.logoURI}
                              alt={`${config?.hiddenInputNft.nft.name} Logo`}
                              height="20"
                              width="20"
                            />
                            <p className="m-0 ms-1">
                              {config?.hiddenInputNft.nft.name}
                            </p>
                          </div>
                        </div>
                      );
                    })}
                  </div>
                  <div className="input-group">
                    <input
                      value={deskFundingAmount}
                      onChange={(e) => setDeskFundingAmount(e.target.value)}
                      type="number"
                      className="me-2"
                    />
                    <span>Funding Amount</span>
                  </div>
                </div>
              }
            />
          </div>
        </div>
      </div>

      {/* End Content */}
    </div>
  );
};<|MERGE_RESOLUTION|>--- conflicted
+++ resolved
@@ -1,17 +1,12 @@
 import { useState } from "react";
 import { PopupTokenList, PopupTransaction } from "@/components";
-<<<<<<< HEAD
 import { ITokenListItem, INFTListItem } from "@/components/PopupTokenList";
-=======
-import { ITokenListItem } from "@/components/PopupTokenList";
-import { INFTListItem } from "@/components/PopupTokenList";
 import {
   useNftyFinanceV1InitializeNewLendingDesk,
   nftyFinanceV1Address,
   useErc20Approve,
 } from "@/wagmi-generated";
 import { useChainId } from "wagmi";
->>>>>>> 4dc49d0e
 
 interface IConfigForm {
   hiddenInputNft: INFTListItem;
