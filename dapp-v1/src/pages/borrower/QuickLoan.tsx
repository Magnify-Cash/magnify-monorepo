--- conflicted
+++ resolved
@@ -1,17 +1,9 @@
-import { useEffect, useState } from "react";
+import { useState } from "react";
 import { useQuery } from "urql";
 import { useChainId } from "wagmi";
 import { PopupTokenList, PopupTransaction } from "@/components";
 import { ITokenListItem } from "@/components/PopupTokenList";
 import { INFTListItem } from "@/components/PopupTokenList";
-<<<<<<< HEAD
-
-interface IQuickLoanForm {
-  loan_duration: string;
-  loan_amount: string;
-  loan_nft: any;
-}
-=======
 import {
   useErc721Approve,
   useNftyFinanceV1InitializeNewLoan,
@@ -19,7 +11,6 @@
   nftyFinanceV1Address
 } from "@/wagmi-generated";
 import { QuickLoanDocument } from "../../../.graphclient";
->>>>>>> fe2019d4
 
 export const QuickLoan = (props: any) => {
   // constants
